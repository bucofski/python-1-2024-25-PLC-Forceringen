import os
import asyncio
from connect_to_PLC import SFTPClient
from class_making_querry import FileReader, DataProcessor
from class_database import DatabaseSearcher
from class_bit_conversion import BitConversion
from datetime import datetime
from class_config_loader import ConfigLoader
<<<<<<< HEAD
from class_writes_to_db import DataImporter  # Import the DataImporter class


=======
from class_writes_to_db import BitConversionDBWriter

>>>>>>> f1c385c4
def select_sftp_host(config_loader):
    """Select an SFTP host from the configuration."""
    sftp_hosts = config_loader.get_sftp_hosts()
    if not sftp_hosts:
        print("No sftp_hosts found in configuration.")
        return None

    print("Available SFTP hosts:")
    for i, host in enumerate(sftp_hosts, start=1):
        disp_name = host.get('hostname', host.get('ip_address'))
        print(f"{i}. {disp_name} ({host.get('ip_address', 'no IP')})")
    print("all. Download from all hosts")

    # Create a lookup dictionary for quick hostname access
    hostname_to_host = {host.get('hostname'): host for host in sftp_hosts if 'hostname' in host}

    while True:
        selection = input(f"Type the hostname or 'all' to download from every host: ").strip()
        if selection == "all":
            return "all"
        if selection in hostname_to_host:
            return hostname_to_host[selection]
        else:
            print("Invalid selection. Please try again.")


def main():
    start = datetime.now()
<<<<<<< HEAD

    # Load configuration using ConfigLoader instead of direct YAML loading
=======
    # # Load YAML and select SFTP host(s)
    # with open("plc.yaml", "r") as f:
    #     config = yaml.safe_load(f)
    #
    # # Load configuration using ConfigLoader instead of direct YAML loading
>>>>>>> f1c385c4
    config_loader = ConfigLoader("plc.yaml")

    host_selection = select_sftp_host(config_loader)
    if not host_selection:
        return

    # If user chooses "all", iterate over all hosts:
    if host_selection == "all":
        for host_cfg in config_loader.get_sftp_hosts():
            run_main_with_host(config_loader, host_cfg.get('hostname'))
    else:
        host_cfg = host_selection
        run_main_with_host(config_loader, host_cfg.get('hostname'))
<<<<<<< HEAD

    # Get database configuration from plc.yaml
    db_config = config_loader.get('database', {})
    # Rename 'database' key to 'dbname' if needed for PostgreSQLManager
    if 'database' in db_config:
        db_config['dbname'] = db_config.pop('database')

    # Import processed data to database
    print("\n--- Starting database import ---")
    try:
        # Process each host configuration
        if host_selection == "all":
            hosts_to_process = config_loader.get("sftp_hosts", [])
        else:
            hosts_to_process = [host_cfg]

        for host_cfg in hosts_to_process:
            access_db_path = host_cfg.get('db_path')
            if not access_db_path:
                print(f"Skipping database import for {host_cfg.get('hostname')}: No db_path specified")
                continue

            # Get local directory for this host
            host_name = host_cfg.get('hostname')
            base_local_dir = config_loader.get('local_base_dir', '')
            if base_local_dir and host_name:
                local_base_dir = os.path.join(base_local_dir, host_name)
                if not os.path.exists(local_base_dir):
                    print(f"Skipping database import for {host_name}: Directory {local_base_dir} does not exist")
                    continue

                # Process each .dat file in the directory
                dat_files = [f for f in os.listdir(local_base_dir) if f.endswith('.dat')]
                if not dat_files:
                    print(f"No .dat files found in {local_base_dir}")
                    continue

                for dat_file in dat_files:
                    input_file_path = os.path.join(local_base_dir, dat_file)
                    print(f"\nImporting {dat_file} to database...")
                    importer = DataImporter(db_config)
                    importer.import_data(input_file_path, access_db_path)
                    print(f"✅ Database import completed for {dat_file}")
            else:
                print(f"Skipping database import for {host_name}: Missing local_base_dir or hostname")

    except Exception as e:
        print(f"❌ Database import failed: {e}")
=======
>>>>>>> f1c385c4

    end = datetime.now()
    print(f"\nTotal time taken: {(end - start).total_seconds()} seconds")


def run_main_with_host(config_loader, selected_host_name):
    start = datetime.now()

    sftp_hosts = config_loader.get_sftp_hosts()
    host_cfg = next((host for host in sftp_hosts if host.get("hostname") == selected_host_name), None)
    if not host_cfg:
        print(f"Host {selected_host_name} not found.")
        return

    hostname = host_cfg.get('ip_address', host_cfg.get('hostname'))
    port = host_cfg['port']
    username = host_cfg['username']
    password = host_cfg['password']

    # Get resources list and construct file paths dynamically
    resources = host_cfg.get('resources', [])
    remote_files = [f"{host_cfg['hostname']}/{resource}/for.dat" for resource in resources]

    base_local_dir = config_loader.get('local_base_dir', '')
    host_name = host_cfg.get('hostname')
    if base_local_dir and host_name:
        local_base_dir = os.path.join(base_local_dir, host_name)
    else:
        print("Error: local_base_dir or hostname is missing in the configuration or selected host.")
        return

    client = SFTPClient(hostname, port, username, password)
    client.connect()
    client.download_files(remote_files, local_base_dir)
    client.close()

    if not os.path.exists(local_base_dir):
        print(f"Error: Local directory '{local_base_dir}' does not exist after download.")
        return

    department_name = config_loader.get("department_name")

    for filename in os.listdir(local_base_dir):
        if filename.endswith(".dat"):
            try:
                plc, resource = filename.replace('.dat', '').split('_', 1)
            except ValueError:
                print(f"Filename '{filename}' does not contain expected '_' separator. Skipping.")
                continue

            table_part = resource  # The table is usually the resource part

            custom_query = f"SELECT *, SecondComment FROM {table_part} WHERE Name IN ({{placeholders}})"
            local_file_path = os.path.join(local_base_dir, filename)
            print(f"\n--- Processing {local_file_path} (table: {table_part}) ---")
            file_reader = FileReader(local_file_path)
            words_list = file_reader.read_and_parse_file()
            processed_list = list(DataProcessor.convert_and_process_list(words_list))

            db_path = host_cfg.get('db_path')
            if not db_path:
                print("Error: db_path not specified for selected host.")
                return
            with DatabaseSearcher(db_path) as searcher:
                results = searcher.search(
                    processed_list,
                    query_template=custom_query,
                    department_name=department_name,
                    plc=plc,
                    resource=resource
                )

            # Step 1: Convert and print
            bit_converter = BitConversion(results)
            converted_results = bit_converter.convert_variable_list()
            for sublist in converted_results:
                print(sublist)

            # Step 2: Write using already converted results (no double conversion)
            async def run_bit_conversion_and_write():
                writer = BitConversionDBWriter(converted_results, config_loader)
                # Skip convert_variable_list() call in writer
                writer.convert_variable_list = lambda: converted_results
                await writer.write_to_database()

            asyncio.run(run_bit_conversion_and_write())


if __name__ == "__main__":
    main()<|MERGE_RESOLUTION|>--- conflicted
+++ resolved
@@ -1,3 +1,4 @@
+import yaml
 import os
 import asyncio
 from connect_to_PLC import SFTPClient
@@ -6,14 +7,8 @@
 from class_bit_conversion import BitConversion
 from datetime import datetime
 from class_config_loader import ConfigLoader
-<<<<<<< HEAD
-from class_writes_to_db import DataImporter  # Import the DataImporter class
-
-
-=======
 from class_writes_to_db import BitConversionDBWriter
 
->>>>>>> f1c385c4
 def select_sftp_host(config_loader):
     """Select an SFTP host from the configuration."""
     sftp_hosts = config_loader.get_sftp_hosts()
@@ -42,16 +37,11 @@
 
 def main():
     start = datetime.now()
-<<<<<<< HEAD
-
-    # Load configuration using ConfigLoader instead of direct YAML loading
-=======
     # # Load YAML and select SFTP host(s)
     # with open("plc.yaml", "r") as f:
     #     config = yaml.safe_load(f)
     #
     # # Load configuration using ConfigLoader instead of direct YAML loading
->>>>>>> f1c385c4
     config_loader = ConfigLoader("plc.yaml")
 
     host_selection = select_sftp_host(config_loader)
@@ -65,57 +55,6 @@
     else:
         host_cfg = host_selection
         run_main_with_host(config_loader, host_cfg.get('hostname'))
-<<<<<<< HEAD
-
-    # Get database configuration from plc.yaml
-    db_config = config_loader.get('database', {})
-    # Rename 'database' key to 'dbname' if needed for PostgreSQLManager
-    if 'database' in db_config:
-        db_config['dbname'] = db_config.pop('database')
-
-    # Import processed data to database
-    print("\n--- Starting database import ---")
-    try:
-        # Process each host configuration
-        if host_selection == "all":
-            hosts_to_process = config_loader.get("sftp_hosts", [])
-        else:
-            hosts_to_process = [host_cfg]
-
-        for host_cfg in hosts_to_process:
-            access_db_path = host_cfg.get('db_path')
-            if not access_db_path:
-                print(f"Skipping database import for {host_cfg.get('hostname')}: No db_path specified")
-                continue
-
-            # Get local directory for this host
-            host_name = host_cfg.get('hostname')
-            base_local_dir = config_loader.get('local_base_dir', '')
-            if base_local_dir and host_name:
-                local_base_dir = os.path.join(base_local_dir, host_name)
-                if not os.path.exists(local_base_dir):
-                    print(f"Skipping database import for {host_name}: Directory {local_base_dir} does not exist")
-                    continue
-
-                # Process each .dat file in the directory
-                dat_files = [f for f in os.listdir(local_base_dir) if f.endswith('.dat')]
-                if not dat_files:
-                    print(f"No .dat files found in {local_base_dir}")
-                    continue
-
-                for dat_file in dat_files:
-                    input_file_path = os.path.join(local_base_dir, dat_file)
-                    print(f"\nImporting {dat_file} to database...")
-                    importer = DataImporter(db_config)
-                    importer.import_data(input_file_path, access_db_path)
-                    print(f"✅ Database import completed for {dat_file}")
-            else:
-                print(f"Skipping database import for {host_name}: Missing local_base_dir or hostname")
-
-    except Exception as e:
-        print(f"❌ Database import failed: {e}")
-=======
->>>>>>> f1c385c4
 
     end = datetime.now()
     print(f"\nTotal time taken: {(end - start).total_seconds()} seconds")
@@ -135,7 +74,7 @@
     username = host_cfg['username']
     password = host_cfg['password']
 
-    # Get resources list and construct file paths dynamically
+    # UPDATED: get resources list and construct file paths dynamically
     resources = host_cfg.get('resources', [])
     remote_files = [f"{host_cfg['hostname']}/{resource}/for.dat" for resource in resources]
 
