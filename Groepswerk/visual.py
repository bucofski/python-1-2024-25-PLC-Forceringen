from class_fetch_bits import PLCBitRepositoryAsync
from insert_data_db_yaml import PLCResourceSync
from class_config_loader import ConfigLoader
from shiny import App, ui, render, reactive
import psycopg2
import head
import yaml
import sys
import os
import io

# Read host options from YAML
script_dir = os.path.dirname(os.path.abspath(__file__))
yaml_path = os.path.join(script_dir, "..", "Groepswerk", "plc.yaml")

try:
    config_loader = ConfigLoader("plc.yaml")
    config = config_loader.config  # Store for backward compatibility
    host_options = config_loader.get_host_options()
except FileNotFoundError:
    raise RuntimeError(
        f"YAML config file not found: {yaml_path}\n"
        "Please make sure 'plc.yaml' exists in the group work folder next to this script."
    )

COLOR = "#FB4400"

# Rests of the UI code stay the same
app_ui = ui.tags.div(
    # CSS for sidebar and transitions - updated with font
    ui.tags.style(
        f"""
        @font-face {{
            font-family: 'VAGRoundedLight';
            src: local('VAG Rounded Light'), local('VAGRoundedLight');
            font-weight: 300;
            font-style: normal;
        }}
        body, .sidebar, .main-panel, .sidebar-toggle, .button, .button1, h1, h2, select, label, p {{
            font-family: 'VAGRoundedLight', 'VAG Rounded Light', 'Arial Rounded MT Bold', Arial, sans-serif !important;
        }}
        .sidebar {{
            background: {COLOR};
            padding: 20px; color: white;
            min-height: 100vh;
            width: 220px; box-sizing: border-box;
            position: fixed; top: 70px; left: 0;
            transition: transform 0.2s cubic-bezier(.42,0,.58,1);
            text-align: center;
            z-index: 110;
        }}
        .sidebar.collapsed {{
            transform: translateX(-220px);
        }}
        .main-panel {{
            margin-left: 240px;
            padding: 90px 30px 30px 30px;
            transition: margin-left 0.2s cubic-bezier(.42,0,.58,1);
        }}
        .sidebar.collapsed + .main-panel {{
            margin-left: 20px;
        }}
        .sidebar-toggle {{
            position: fixed;
            left: 10px; top: 20px; z-index: 120;
            background-color: {COLOR};
            color: white; border: none;
            border-radius: 50%;
            width: 36px; height: 36px;
            cursor: pointer; font-size: 18px;
            outline: none;
            display: flex; align-items: center; justify-content: center;
            box-shadow:
            0 4px 12px 2px rgba(0,0,0,0.18),
            0 1px 4px 0 rgba(0,0,0,0.10),
            0 0 0 3px rgba(255,56,1,0.10);
            transition: box-shadow 0.3s;

        }}
        """
    ),
    # Add the CSS for the button appearance
    ui.tags.style(
        """
        .button {
              border: none;
              color: white;
              padding: 16px 32px;
              text-align: center;
              text-decoration: none;
              display: inline-block;
              font-size: 16px;
              margin: 4px 2px;
              transition-duration: 0.4s;
              cursor: pointer;
              font-family: 'VAGRoundedLight';
              box-shadow:
              0 8px 32px 4px rgba(0,0,0,0.40),
              0 2px 8px 1px rgba(0,0,0,0.24),
              0 0 0 6px rgba(255,56,1,0.12);
              transition: box-shadow 0.3s;
        }
        .button1 {
          background-color: white;
          color: black;
          border: 2px solid #90D5FF;
          font-family: 'VAGRoundedLight';
        }
        .button1.selected {
          background-color: #90D5FF;
          color: white;
        }
        .button1:hover {
          background-color: #90D5FF;
          color: white;
        }
        """
    ),
    # ...OTHER STYLES...
    ui.tags.style("""
        #host_select-label, select#host_select {
            font-size: 1.25rem;
            padding: 10px;
            height: 48px;
            width: 90%;

            font-family: 'VAGRoundedLight';
        }
    """),
    ui.tags.style(
        f"""
        h1 {{
            text-shadow:
                0 4px 24px rgba(0,0,0,0.45),
                0 1.5px 0 rgba(0,0,0,0.28),
                0 0 12px {COLOR}55;
        }}
        """
    ),
    # Top bar (centered)
    ui.tags.div(
        ui.tags.h1(
            "PLC Forceringen",
            style="margin: 0; color: white; font-size: 2rem; text-align: center;"
        ),
        style=f"""
            width: 100vw;
            background: {COLOR};
            color: white;
            padding: 0; margin: 0;
            box-sizing: border-box;
            position: fixed; top: 0; left: 0;
            height: 70px;
            display: flex; justify-content: center; align-items: center;
            z-index: 100;
        """
    ),
    # Sidebar toggle button
    ui.tags.button("☰", id="sidebarToggle", class_="sidebar-toggle"),
    # Page layout: sidebar plus main area
    ui.tags.div(
        # Sidebar
        ui.tags.div(
            ui.tags.div(
                ui.input_select(
                    "host_select",
                    "Select PLC:",
                    choices=host_options,
                ),
                style="margin-bottom: 32px;"
            ),
            # Refreshes buttons stays at the very top (right after host select)
            ui.tags.div(
                ui.input_action_button(
                    "start_btn", "Get Forcing", class_="button button1",
                    style="width:90%; margin-bottom:8px;"
                ),
            ),
            # Dynamic resource/PLC buttons come next
            ui.output_ui("resource_buttons"),
            # View selector buttons and the rest follow below
            ui.tags.div(
                ui.input_action_button("view_output", "Output", class_="button button1",
                                       style="width:90%; margin-bottom:8px;"),
                ui.input_action_button("view_config", "Config", class_="button button1",
                                       style="width:90%; margin-bottom:24px;"),
                style="margin-bottom: 16px;"
            ),
            class_="sidebar",
            id="sidebar"
        ),
        # Main panel
        ui.tags.div(
            ui.output_ui("main_panel"),
            class_="main-panel",
            id="main_panel_wrap"
        ),
        style="display: flex; flex-direction: row;"
    ),
    # Bits of JS to handle sidebar show/hide
    ui.tags.script("""
    document.addEventListener("DOMContentLoaded", function() {
        const sidebar = document.getElementById("sidebar");
        const toggleBtn = document.getElementById("sidebarToggle");
        const mainPanelWrap = document.getElementById("main_panel_wrap");
        toggleBtn.addEventListener("click", function() {
            sidebar.classList.toggle("collapsed");
        });
    });
    """),
    style="box-sizing: border-box; margin: 0; padding: 0;"
)


def run_head_and_capture_output(config_obj, selected_host_value):
    buffer = io.StringIO()
    old_stdout = sys.stdout
    old_stderr = sys.stderr
    sys.stdout = sys.stderr = buffer
    try:
        if selected_host_value == "all":
            # For 'all', call it for every host in the yaml_file
            for host in config_obj.get_sftp_hosts():  # This is correct for ConfigLoader
                host_name = host.get('hostname', host.get('ip_address'))
                print(f"=== {host_name} ===")
                head.run_main_with_host(config_obj, host_name)
                print()
        else:
            head.run_main_with_host(config_obj, selected_host_value)
    except Exception as e:
        print(f"Error: {e}")
    finally:
        sys.stdout = old_stdout
        sys.stderr = old_stderr
    return buffer.getvalue()


def server(inputs, outputs, session):
    # Reactive value for output text
    assert session
    terminal_text = reactive.Value("")
    selected_view = reactive.Value("output")  # "output" or "Config"
    selected_resource = reactive.Value(None)
    selected_plc = reactive.Value(None)  # Only when used "all"

    # Add this near the top of your server function where other reactive values are defined
    resource_buttons_trigger = reactive.Value(0)

    # View-switching logic
    @reactive.effect
    @reactive.event(inputs.view_output)
    def _():
        selected_view.set("output")
        print("Selected view is:", selected_view())

    @reactive.effect
    @reactive.event(inputs.view_config)
    def _():
        selected_view.set("Config")
        print("Selected view is:", selected_view())

    @reactive.effect
    async def handle_resource_clicks():
        sftp_hosts = config.get('sftp_hosts', [])
        selected_host_val = inputs.host_select()

        # Filter the right host(s)
        if selected_host_val == "all":
            hosts = sftp_hosts
        else:
            hosts = [h for h in sftp_hosts if
                     h.get('hostname') == selected_host_val or h.get('ip_address') == selected_host_val]

        for i, host in enumerate(hosts):
            resources = host.get('resources', [])
            for j, resource in enumerate(resources):
                btn_id = f"resource_{j}"
                if hasattr(inputs, btn_id):
                    btn_input = getattr(inputs, btn_id)
                    if btn_input() > 0:
                        hostname = host.get("hostname", host.get("ip_address"))
                        selected_resource.set(resource)
                        selected_plc.set(hostname)
                        selected_view.set("resource")
                        print(f"Selected resource: {resource} on PLC: {hostname}")
                        print(f"Selected view: {selected_view()}")

                        # --- NEW: Fetch plc_bits for this PLC and resource ---
                        repo = PLCBitRepositoryAsync(config_loader)

                        async def get_bits():
                            return await repo.fetch_plc_bits(hostname, resource_name=resource)

                        # FIX: Use await instead of asyncio.run
                        results = await get_bits()

                        print("Results from plc_bits view:")
                        for row in results:
                            print(row)

    @reactive.effect
    async def handle_plc_clicks():
        sftp_hosts = config.get('sftp_hosts', [])

        if inputs.host_select() != "all":
            return  # only active when "all" is selected

        for i, host in enumerate(sftp_hosts):
            btn_id = f"plc_{i}"
            if hasattr(inputs, btn_id):
                btn_input = getattr(inputs, btn_id)
                if btn_input() > 0:
                    hostname = host.get("hostname", host.get("ip_address"))
                    print(f"PLC clicked: {hostname}")
                    selected_plc.set(hostname)
                    selected_resource.set(None)
                    selected_view.set("ALL")

                    repo = PLCBitRepositoryAsync(config_loader)

                    async def get_bits():
                        return await repo.fetch_plc_bits(hostname)

                    # FIX: Use await instead of asyncio.run
                    results = await get_bits()

                    print("Results for PLC:", hostname)
                    for row in results:
                        print(row)

    @outputs()
    @render.text
    def selected_host():
        return f"Selected Host: {inputs.host_select()}"

    @outputs()
    @render.text
    def terminal_output():
        return terminal_text()

    @reactive.effect
    @reactive.event(inputs.start_btn)
    def on_start():
        selected_host_value = inputs.host_select()
        # When "all" is selected, pass "all" directly to run_head_and_capture_output
        # instead of trying to use selected_plc() which could be None
        captured_output = run_head_and_capture_output(config_loader, selected_host_value)
        terminal_text.set(captured_output or "[No output produced]")

    @outputs()
    @render.ui
    def main_panel():
        if selected_view() == "output":
            return ui.tags.div(
                ui.output_text("selected_host"),
                ui.tags.h2("Output"),
                ui.output_text_verbatim("terminal_output", placeholder=True)
            )
        elif selected_view() == "Config":
            # Load and display the content of plc.yaml for editing
            with open(yaml_path, "r") as file:
                yaml_content = file.read()

            return ui.tags.div(
                ui.tags.h2("PLC Configuration"),  # Title
                # Container for label and text area
                ui.tags.div(
                    ui.tags.label(
                        "Edit PLC Configuration:",
                        **{"for": "yaml_editor"},
                        style="display: block; margin-bottom: 8px; font-size: 1.1rem;"  # Label above the text area
                    ),
                    ui.input_text_area(
                        "yaml_editor",
                        label=None,
                        value=yaml_content,
                        height="600px",  # Larger height
                        width="800px",  # Larger width
                        resize="both"  # Allow resizing in both directions
                    ),
                    style="display: flex; flex-direction: column; align-items: center; margin: 0 auto;"
                    # Center text area
                ),
                # Save button container
                ui.tags.div(
                    ui.input_action_button(
                        "save_config",
                        "Save Changes",
                        class_="button button1",
                        style="margin-top: 16px; padding: 10px 20px;"  # Add margin and padding to the button
                    ),
                    ui.tags.div(
                        ui.output_text("save_status_output"),
                        style="margin-top: 12px; font-weight: bold;"  # Status message styling
                    ),
                    style="display: flex; flex-direction: column; align-items: center; margin-top: 16px;"
                ),
                style="width: 800px; margin: 0 auto; text-align: center;"  # Center the layout with a wider container
            )
        elif selected_view() == "resource":
            return ui.tags.div(
                ui.tags.h2("Resource"),
                ui.tags.p(f"Geselecteerde resource: {selected_resource()}"),
                ui.tags.p("Resource content goes here...")
            )
        elif selected_view() == "ALL":
            return ui.tags.div(
                ui.tags.h2("PLC View"),
                ui.tags.p(f"Geselecteerde PLC: {selected_plc()}"),
                ui.tags.p("PLC content goes here....")
            )
        return None

    @outputs()
    @render.ui
    def resource_buttons():
        # Make this output depend on the trigger
        resource_buttons_trigger()

        selected_hosts = inputs.host_select()
        sftp_hosts = config.get('sftp_hosts', [])

        if not selected_hosts or selected_hosts == "all":
            plc_buttons = []
            for i, host in enumerate(sftp_hosts):
                hostname = host.get('hostname', host.get('ip_address'))
                # Add selects classes if this PLC is currently selected
                class_name = "button button1"
                if selected_plc() == hostname:
                    class_name += " selected"

                plc_buttons.append(
                    ui.input_action_button(f"plc_{i}", hostname,
                                           class_="button button1", style="width:90%; margin-bottom:8px;")
                )

            if not plc_buttons:
                return ui.tags.p("No PLCs found.")
            return ui.tags.div(*plc_buttons)

        host_cfg = next((host for host in sftp_hosts
                         if host.get('hostname') == selected_hosts or host.get('ip_address') == selected_hosts), None)
        if not host_cfg:
            return ui.tags.p("No resources found for this PLC.")

        resources = host_cfg.get('resources', [])
        if not resources:
            return ui.tags.p("No resources found for this PLC.")

        # Highlight which button is active
        buttons = []
        for i, resource in enumerate(resources):
            btn_id = f"resource_{i}"
            class_name = "button button1"
            if selected_resource() == resource:
                class_name += " selected"
            buttons.append(
                ui.input_action_button(btn_id, resource,
                                       class_="button button1", style="width:90%; margin-bottom:8px;")
            )
        return ui.tags.div(*buttons)

    # Inside the server function
    save_status = reactive.Value("")

    # --- Config Save Handler ---
    @reactive.effect
    @reactive.event(inputs.save_config)
    async def save_yaml_config():
        """Handle YAML configuration saving and database synchronization."""
        try:
            # Step 1: Get and validate YAML content
            yaml_content = inputs.yaml_editor()
            test_config = validate_yaml(yaml_content)
            if not test_config:
                return

            # Step 2: Save configuration and update global state
            update_configuration(yaml_content, test_config)

            # Step 3: Update UI components
            update_ui_components()

            # Step 4: Synchronize with database
            await sync_with_database()

        except Exception as e:
            save_status.set(f"Error saving file: {str(e)}")

    def validate_yaml(yaml_content):
        """Validate that the provided content is valid YAML."""
        try:
            test_config = yaml.safe_load(yaml_content)
            return test_config
        except Exception as e:
            save_status.set(f"Error: Invalid YAML format - {str(e)}")
            return None

    def update_configuration(yaml_content, test_config):
        """Save config to file and update global variables."""
        global config, config_loader

        # Save to file
        config_loader.save_config(yaml_content)
        save_status.set("Configuration saved successfully!")

        # Update global config
        config = test_config

        # Reinitialize config loader
        config_loader = ConfigLoader("plc.yaml")
<<<<<<< HEAD
        
=======

>>>>>>> f1c385c4
        # Update host options
        global host_options
        host_options = config_loader.get_host_options()

    def update_ui_components():
        """Update UI components to reflect the new configuration."""
        # Update select component
        ui.update_select("host_select", choices=host_options)

        # Handle resource selection if it no longer exists
        current_host = inputs.host_select()
        current_resource = selected_resource()

        if current_host != "all" and current_resource is not None:
            host_cfg = next((host for host in config_loader.get_sftp_hosts()
                             if host.get('hostname') == current_host or
                             host.get('ip_address') == current_host), None)

            if host_cfg:
                resources = host_cfg.get('resources', [])
                if current_resource not in resources:
                    selected_resource.set(None)

        # Trigger resource buttons refresh
        resource_buttons_trigger.set(resource_buttons_trigger() + 1)

    async def sync_with_database():
        """Synchronize the configuration with the database."""
        try:
            # Update status
            save_status.set("Configuration saved. Synchronizing database...")

            # Force UI update
            await session.send_custom_message("force_update", {})

            # Get database connection
            repo = PLCBitRepositoryAsync(config_loader)
            conn = await repo._get_connection()

            try:
                # Sync database
                plc_sync = PLCResourceSync(config_loader)
                await plc_sync.sync_async(conn)

                # Update status
                save_status.set("Configuration saved and database synchronized successfully!")
            finally:
                await conn.close()

        except ImportError as import_err:
            save_status.set(f"Configuration saved but couldn't import database module: {str(import_err)}")
        except psycopg2.OperationalError as db_conn_err:
            save_status.set(f"Configuration saved but database connection failed: {str(db_conn_err)}")
        except Exception as db_error:
            import traceback
            error_details = traceback.format_exc()
            print(f"Database sync error: {error_details}")
            save_status.set(f"Configuration saved but database sync failed: {str(db_error)}")

    @outputs()
    @render.text
    def save_status_output():
        return save_status()


app = App(app_ui, server)

if __name__ == "__main__":
    from shiny import run_app

    run_app(app)<|MERGE_RESOLUTION|>--- conflicted
+++ resolved
@@ -509,11 +509,7 @@
 
         # Reinitialize config loader
         config_loader = ConfigLoader("plc.yaml")
-<<<<<<< HEAD
-        
-=======
-
->>>>>>> f1c385c4
+
         # Update host options
         global host_options
         host_options = config_loader.get_host_options()
