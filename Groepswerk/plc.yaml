local_base_dir: "C:/python-1-2024-25-PLC-Forceringen/"
department_name: "BT2"
# this is so because if there is a difference in PLC connection
# then it can be changed on PLC level
username: &username "commisioning"
password: &password "aslpasupport"
port: &port 22000

sftp_hosts:
  - hostname: "AFV"
    ip_address: "10.243.13.85"
    port: *port
    username: *username
    password: *password
    resources:
      - "Insp"
      - "House"
      - "UitSeq"
<<<<<<< HEAD
    db_path: "//SVKWA337/Pilot_Project/Rxi/REG/controller.ctrl"
=======
    #db_path: "//SVKWA337/Pilot_Project/Rxi/REG/controller.ctrl"
    db_path: "C:/Users/tom_v/OneDrive/Documenten/database/project/controller_l.mdb"

>>>>>>> a5ea8e97
  - hostname: "REG"
    ip_address: "10.243.13.89"
    port: *port
    username: *username
    password: *password
    resources:
      - "House"
    db_path: "//SVKWA337/Pilot_Project/Rxi/AFV/controller.ctrl"


  - hostname: "BTEST"
    ip_address: "192.168.0.217"
    port: "22"
    username: "pi"
    password: "raspberry"
    resources:
      - "NIET"
      - "KMOR"
      - "WT1"
    db_path: "C:/Users/tom_v/OneDrive/Documenten/database/project/controller_l.mdb"

### SQL_SERVER info
# database views
database:
  host: "192.168.0.217"
  port: 5432
  database: "Forceringen"
  user: "postgres"
  password: "Test123"


<|MERGE_RESOLUTION|>--- conflicted
+++ resolved
@@ -16,13 +16,9 @@
       - "Insp"
       - "House"
       - "UitSeq"
-<<<<<<< HEAD
-    db_path: "//SVKWA337/Pilot_Project/Rxi/REG/controller.ctrl"
-=======
     #db_path: "//SVKWA337/Pilot_Project/Rxi/REG/controller.ctrl"
     db_path: "C:/Users/tom_v/OneDrive/Documenten/database/project/controller_l.mdb"
 
->>>>>>> a5ea8e97
   - hostname: "REG"
     ip_address: "10.243.13.89"
     port: *port
