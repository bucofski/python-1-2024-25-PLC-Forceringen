local_base_dir: "C:/python-1-2024-25-PLC-Forceringen/"
department_name: "BT2"
# this is so because if there is a difference in PLC connection
# then it can be changed on PLC level
username: &username "commisioning"
password: &password "aslpasupport"
port: &port 22000

sftp_hosts:
  - hostname: "AFV"
    ip_address: "10.243.13.85"
    port: *port
    username: *username
    password: *password
    resources:
      - "Insp"
      - "House"
      - "UitSeq"
    db_path: "//SVKWA337/Pilot_Project/Rxi/REG/controller.ctrl"
  - hostname: "REG"
    ip_address: "10.243.13.89"
    port: *port
    username: *username
    password: *password
    resources:
      - "House"
    db_path: "//SVKWA337/Pilot_Project/Rxi/AFV/controller.ctrl"

  - hostname: "BTEST"
    ip_address: "192.168.0.217"
    port: "22"
    username: "pi"
    password: "raspberry"
    resources:
      - "NIET"
      - "KMOR"
      - "WT1"
    db_path: "C:/Users/tom_v/OneDrive/Documenten/database/project/controller_l.mdb"


### SQL_SERVER info
# database views
database:
<<<<<<< HEAD
  connection:
    host: "localhost"
    port: 5432
    database: "your_database_name"
    user: "your_username"
    password: "your_password"
=======
  host: "192.168.0.217"
  port: 5432
  database: "Forceringen"
  user: "postgres"
  password: "Tovy9404"


>>>>>>> 4d600498
<|MERGE_RESOLUTION|>--- conflicted
+++ resolved
@@ -22,7 +22,7 @@
     port: *port
     username: *username
     password: *password
-    resources:
+    remote_files:
       - "House"
     db_path: "//SVKWA337/Pilot_Project/Rxi/AFV/controller.ctrl"
 
@@ -35,25 +35,5 @@
       - "NIET"
       - "KMOR"
       - "WT1"
+      - "CHIEL"
     db_path: "C:/Users/tom_v/OneDrive/Documenten/database/project/controller_l.mdb"
-
-
-### SQL_SERVER info
-# database views
-database:
-<<<<<<< HEAD
-  connection:
-    host: "localhost"
-    port: 5432
-    database: "your_database_name"
-    user: "your_username"
-    password: "your_password"
-=======
-  host: "192.168.0.217"
-  port: 5432
-  database: "Forceringen"
-  user: "postgres"
-  password: "Tovy9404"
-
-
->>>>>>> 4d600498
